#
# Licensed to the Apache Software Foundation (ASF) under one or more
# contributor license agreements.  See the NOTICE file distributed with
# this work for additional information regarding copyright ownership.
# The ASF licenses this file to You under the Apache License, Version 2.0
# (the "License"); you may not use this file except in compliance with
# the License.  You may obtain a copy of the License at
#
#    http://www.apache.org/licenses/LICENSE-2.0
#
# Unless required by applicable law or agreed to in writing, software
# distributed under the License is distributed on an "AS IS" BASIS,
# WITHOUT WARRANTIES OR CONDITIONS OF ANY KIND, either express or implied.
# See the License for the specific language governing permissions and
# limitations under the License.
#

from base64 import standard_b64encode as b64enc
import copy
from collections import defaultdict
from itertools import chain, ifilter, imap, product
import operator
import os
import sys
import shlex
from subprocess import Popen, PIPE
from tempfile import NamedTemporaryFile
from threading import Thread

from pyspark import cloudpickle
from pyspark.serializers import batched, Batch, dump_pickle, load_pickle, \
    read_from_pickle_file
from pyspark.join import python_join, python_left_outer_join, \
    python_right_outer_join, python_cogroup
from pyspark.statcounter import StatCounter
from pyspark.rddsampler import RDDSampler

from py4j.java_collections import ListConverter, MapConverter


__all__ = ["RDD"]


class RDD(object):
    """
    A Resilient Distributed Dataset (RDD), the basic abstraction in Spark.
    Represents an immutable, partitioned collection of elements that can be
    operated on in parallel.
    """

    def __init__(self, jrdd, ctx):
        self._jrdd = jrdd
        self.is_cached = False
        self.is_checkpointed = False
        self.ctx = ctx
        self._partitionFunc = None

    @property
    def context(self):
        """
        The L{SparkContext} that this RDD was created on.
        """
        return self.ctx

    def cache(self):
        """
        Persist this RDD with the default storage level (C{MEMORY_ONLY}).
        """
        self.is_cached = True
        self._jrdd.cache()
        return self

    def checkpoint(self):
        """
        Mark this RDD for checkpointing. It will be saved to a file inside the
        checkpoint directory set with L{SparkContext.setCheckpointDir()} and
        all references to its parent RDDs will be removed. This function must
        be called before any job has been executed on this RDD. It is strongly
        recommended that this RDD is persisted in memory, otherwise saving it
        on a file will require recomputation.
        """
        self.is_checkpointed = True
        self._jrdd.rdd().checkpoint()

    def isCheckpointed(self):
        """
        Return whether this RDD has been checkpointed or not
        """
        return self._jrdd.rdd().isCheckpointed()

    def getCheckpointFile(self):
        """
        Gets the name of the file to which this RDD was checkpointed
        """
        checkpointFile = self._jrdd.rdd().getCheckpointFile()
        if checkpointFile.isDefined():
            return checkpointFile.get()
        else:
            return None

    # TODO persist(self, storageLevel)

    def map(self, f, preservesPartitioning=False):
        """
        Return a new RDD containing the distinct elements in this RDD.
        """
        def func(split, iterator): return imap(f, iterator)
        return PipelinedRDD(self, func, preservesPartitioning)

    def flatMap(self, f, preservesPartitioning=False):
        """
        Return a new RDD by first applying a function to all elements of this
        RDD, and then flattening the results.

        >>> rdd = sc.parallelize([2, 3, 4])
        >>> sorted(rdd.flatMap(lambda x: range(1, x)).collect())
        [1, 1, 1, 2, 2, 3]
        >>> sorted(rdd.flatMap(lambda x: [(x, x), (x, x)]).collect())
        [(2, 2), (2, 2), (3, 3), (3, 3), (4, 4), (4, 4)]
        """
        def func(s, iterator): return chain.from_iterable(imap(f, iterator))
        return self.mapPartitionsWithSplit(func, preservesPartitioning)

    def mapPartitions(self, f, preservesPartitioning=False):
        """
        Return a new RDD by applying a function to each partition of this RDD.

        >>> rdd = sc.parallelize([1, 2, 3, 4], 2)
        >>> def f(iterator): yield sum(iterator)
        >>> rdd.mapPartitions(f).collect()
        [3, 7]
        """
        def func(s, iterator): return f(iterator)
        return self.mapPartitionsWithSplit(func)

    def mapPartitionsWithSplit(self, f, preservesPartitioning=False):
        """
        Return a new RDD by applying a function to each partition of this RDD,
        while tracking the index of the original partition.

        >>> rdd = sc.parallelize([1, 2, 3, 4], 4)
        >>> def f(splitIndex, iterator): yield splitIndex
        >>> rdd.mapPartitionsWithSplit(f).sum()
        6
        """
        return PipelinedRDD(self, f, preservesPartitioning)

    def filter(self, f):
        """
        Return a new RDD containing only the elements that satisfy a predicate.

        >>> rdd = sc.parallelize([1, 2, 3, 4, 5])
        >>> rdd.filter(lambda x: x % 2 == 0).collect()
        [2, 4]
        """
        def func(iterator): return ifilter(f, iterator)
        return self.mapPartitions(func)

    def distinct(self):
        """
        Return a new RDD containing the distinct elements in this RDD.

        >>> sorted(sc.parallelize([1, 1, 2, 3]).distinct().collect())
        [1, 2, 3]
        """
        return self.map(lambda x: (x, None)) \
                   .reduceByKey(lambda x, _: x) \
                   .map(lambda (x, _): x)

    def sample(self, withReplacement, fraction, seed):
        """
        Return a sampled subset of this RDD (relies on numpy and falls back
        on default random generator if numpy is unavailable).

        >>> sc.parallelize(range(0, 100)).sample(False, 0.1, 2).collect() #doctest: +SKIP
        [2, 3, 20, 21, 24, 41, 42, 66, 67, 89, 90, 98]
        """
        return self.mapPartitionsWithSplit(RDDSampler(withReplacement, fraction, seed).func, True)

    # this is ported from scala/spark/RDD.scala
    def takeSample(self, withReplacement, num, seed):
        """
        Return a fixed-size sampled subset of this RDD (currently requires numpy).

        >>> sc.parallelize(range(0, 10)).takeSample(True, 10, 1) #doctest: +SKIP
        [4, 2, 1, 8, 2, 7, 0, 4, 1, 4]
        """

        fraction = 0.0
        total = 0
        multiplier = 3.0
        initialCount = self.count()
        maxSelected = 0

        if (num < 0):
            raise ValueError

        if initialCount > sys.maxint - 1:
            maxSelected = sys.maxint - 1
        else:
            maxSelected = initialCount

        if num > initialCount and not withReplacement:
            total = maxSelected
            fraction = multiplier * (maxSelected + 1) / initialCount
        else:
            fraction = multiplier * (num + 1) / initialCount
            total = num

        samples = self.sample(withReplacement, fraction, seed).collect()
    
        # If the first sample didn't turn out large enough, keep trying to take samples;
        # this shouldn't happen often because we use a big multiplier for their initial size.
        # See: scala/spark/RDD.scala
        while len(samples) < total:
            if seed > sys.maxint - 2:
                seed = -1
            seed += 1
            samples = self.sample(withReplacement, fraction, seed).collect()

        sampler = RDDSampler(withReplacement, fraction, seed+1)
        sampler.shuffle(samples)
        return samples[0:total]

    def union(self, other):
        """
        Return the union of this RDD and another one.

        >>> rdd = sc.parallelize([1, 1, 2, 3])
        >>> rdd.union(rdd).collect()
        [1, 1, 2, 3, 1, 1, 2, 3]
        """
        return RDD(self._jrdd.union(other._jrdd), self.ctx)

    def __add__(self, other):
        """
        Return the union of this RDD and another one.

        >>> rdd = sc.parallelize([1, 1, 2, 3])
        >>> (rdd + rdd).collect()
        [1, 1, 2, 3, 1, 1, 2, 3]
        """
        if not isinstance(other, RDD):
            raise TypeError
        return self.union(other)

    # TODO: sort

    def glom(self):
        """
        Return an RDD created by coalescing all elements within each partition
        into a list.

        >>> rdd = sc.parallelize([1, 2, 3, 4], 2)
        >>> sorted(rdd.glom().collect())
        [[1, 2], [3, 4]]
        """
        def func(iterator): yield list(iterator)
        return self.mapPartitions(func)

    def cartesian(self, other):
        """
        Return the Cartesian product of this RDD and another one, that is, the
        RDD of all pairs of elements C{(a, b)} where C{a} is in C{self} and
        C{b} is in C{other}.

        >>> rdd = sc.parallelize([1, 2])
        >>> sorted(rdd.cartesian(rdd).collect())
        [(1, 1), (1, 2), (2, 1), (2, 2)]
        """
        # Due to batching, we can't use the Java cartesian method.
        java_cartesian = RDD(self._jrdd.cartesian(other._jrdd), self.ctx)
        def unpack_batches(pair):
            (x, y) = pair
            if type(x) == Batch or type(y) == Batch:
                xs = x.items if type(x) == Batch else [x]
                ys = y.items if type(y) == Batch else [y]
                for pair in product(xs, ys):
                    yield pair
            else:
                yield pair
        return java_cartesian.flatMap(unpack_batches)

    def groupBy(self, f, numPartitions=None):
        """
        Return an RDD of grouped items.

        >>> rdd = sc.parallelize([1, 1, 2, 3, 5, 8])
        >>> result = rdd.groupBy(lambda x: x % 2).collect()
        >>> sorted([(x, sorted(y)) for (x, y) in result])
        [(0, [2, 8]), (1, [1, 1, 3, 5])]
        """
        return self.map(lambda x: (f(x), x)).groupByKey(numPartitions)

    def pipe(self, command, env={}):
        """
        Return an RDD created by piping elements to a forked external process.

        >>> sc.parallelize([1, 2, 3]).pipe('cat').collect()
        ['1', '2', '3']
        """
        def func(iterator):
            pipe = Popen(shlex.split(command), env=env, stdin=PIPE, stdout=PIPE)
            def pipe_objs(out):
                for obj in iterator:
                    out.write(str(obj).rstrip('\n') + '\n')
                out.close()
            Thread(target=pipe_objs, args=[pipe.stdin]).start()
            return (x.rstrip('\n') for x in pipe.stdout)
        return self.mapPartitions(func)

    def foreach(self, f):
        """
        Applies a function to all elements of this RDD.

        >>> def f(x): print x
        >>> sc.parallelize([1, 2, 3, 4, 5]).foreach(f)
        """
        def processPartition(iterator):
            for x in iterator:
                f(x)
            yield None
        self.mapPartitions(processPartition).collect()  # Force evaluation

    def collect(self):
        """
        Return a list that contains all of the elements in this RDD.
        """
        picklesInJava = self._jrdd.collect().iterator()
        return list(self._collect_iterator_through_file(picklesInJava))

    def _collect_iterator_through_file(self, iterator):
        # Transferring lots of data through Py4J can be slow because
        # socket.readline() is inefficient.  Instead, we'll dump the data to a
        # file and read it back.
        tempFile = NamedTemporaryFile(delete=False, dir=self.ctx._temp_dir)
        tempFile.close()
        self.ctx._writeIteratorToPickleFile(iterator, tempFile.name)
        # Read the data into Python and deserialize it:
        with open(tempFile.name, 'rb') as tempFile:
            for item in read_from_pickle_file(tempFile):
                yield item
        os.unlink(tempFile.name)

    def reduce(self, f):
        """
        Reduces the elements of this RDD using the specified commutative and
        associative binary operator.

        >>> from operator import add
        >>> sc.parallelize([1, 2, 3, 4, 5]).reduce(add)
        15
        >>> sc.parallelize((2 for _ in range(10))).map(lambda x: 1).cache().reduce(add)
        10
        """
        def func(iterator):
            acc = None
            for obj in iterator:
                if acc is None:
                    acc = obj
                else:
                    acc = f(obj, acc)
            if acc is not None:
                yield acc
        vals = self.mapPartitions(func).collect()
        return reduce(f, vals)

    def fold(self, zeroValue, op):
        """
        Aggregate the elements of each partition, and then the results for all
        the partitions, using a given associative function and a neutral "zero
        value."

        The function C{op(t1, t2)} is allowed to modify C{t1} and return it
        as its result value to avoid object allocation; however, it should not
        modify C{t2}.

        >>> from operator import add
        >>> sc.parallelize([1, 2, 3, 4, 5]).fold(0, add)
        15
        """
        def func(iterator):
            acc = zeroValue
            for obj in iterator:
                acc = op(obj, acc)
            yield acc
        vals = self.mapPartitions(func).collect()
        return reduce(op, vals, zeroValue)

    # TODO: aggregate

    def sum(self):
        """
        Add up the elements in this RDD.

        >>> sc.parallelize([1.0, 2.0, 3.0]).sum()
        6.0
        """
        return self.mapPartitions(lambda x: [sum(x)]).reduce(operator.add)

    def count(self):
        """
        Return the number of elements in this RDD.

        >>> sc.parallelize([2, 3, 4]).count()
        3
        """
        return self.mapPartitions(lambda i: [sum(1 for _ in i)]).sum()
    
    def stats(self):
        """
        Return a L{StatCounter} object that captures the mean, variance
        and count of the RDD's elements in one operation.
        """
        def redFunc(left_counter, right_counter):
            return left_counter.mergeStats(right_counter)

        return self.mapPartitions(lambda i: [StatCounter(i)]).reduce(redFunc)

    def mean(self):
        """
        Compute the mean of this RDD's elements.

        >>> sc.parallelize([1, 2, 3]).mean()
        2.0
        """
        return self.stats().mean()

    def variance(self):
        """
        Compute the variance of this RDD's elements.

        >>> sc.parallelize([1, 2, 3]).variance()
        0.666...
        """
        return self.stats().variance()

    def stdev(self):
        """
        Compute the standard deviation of this RDD's elements.

        >>> sc.parallelize([1, 2, 3]).stdev()
        0.816...
        """
        return self.stats().stdev()
  
    def sampleStdev(self):
        """
        Compute the sample standard deviation of this RDD's elements (which corrects for bias in
        estimating the standard deviation by dividing by N-1 instead of N).

        >>> sc.parallelize([1, 2, 3]).sampleStdev()
        1.0
        """
        return self.stats().sampleStdev()

    def sampleVariance(self):
        """
        Compute the sample variance of this RDD's elements (which corrects for bias in
        estimating the variance by dividing by N-1 instead of N).

        >>> sc.parallelize([1, 2, 3]).sampleVariance()
        1.0
        """
        return self.stats().sampleVariance()

    def countByValue(self):
        """
        Return the count of each unique value in this RDD as a dictionary of
        (value, count) pairs.

        >>> sorted(sc.parallelize([1, 2, 1, 2, 2], 2).countByValue().items())
        [(1, 2), (2, 3)]
        """
        def countPartition(iterator):
            counts = defaultdict(int)
            for obj in iterator:
                counts[obj] += 1
            yield counts
        def mergeMaps(m1, m2):
            for (k, v) in m2.iteritems():
                m1[k] += v
            return m1
        return self.mapPartitions(countPartition).reduce(mergeMaps)

    def take(self, num):
        """
        Take the first num elements of the RDD.

        This currently scans the partitions *one by one*, so it will be slow if
        a lot of partitions are required. In that case, use L{collect} to get
        the whole RDD instead.

        >>> sc.parallelize([2, 3, 4, 5, 6]).cache().take(2)
        [2, 3]
        >>> sc.parallelize([2, 3, 4, 5, 6]).take(10)
        [2, 3, 4, 5, 6]
        """
        def takeUpToNum(iterator):
            taken = 0
            while taken < num:
                yield next(iterator)
                taken += 1
        # Take only up to num elements from each partition we try
        mapped = self.mapPartitions(takeUpToNum)
        items = []
        for partition in range(mapped._jrdd.splits().size()):
            iterator = self.ctx._takePartition(mapped._jrdd.rdd(), partition)
            items.extend(self._collect_iterator_through_file(iterator))
            if len(items) >= num:
                break
        return items[:num]

    def first(self):
        """
        Return the first element in this RDD.

        >>> sc.parallelize([2, 3, 4]).first()
        2
        """
        return self.take(1)[0]

    def saveAsTextFile(self, path):
        """
        Save this RDD as a text file, using string representations of elements.

        >>> tempFile = NamedTemporaryFile(delete=True)
        >>> tempFile.close()
        >>> sc.parallelize(range(10)).saveAsTextFile(tempFile.name)
        >>> from fileinput import input
        >>> from glob import glob
        >>> ''.join(sorted(input(glob(tempFile.name + "/part-0000*"))))
        '0\\n1\\n2\\n3\\n4\\n5\\n6\\n7\\n8\\n9\\n'
        """
        def func(split, iterator):
            return (str(x).encode("utf-8") for x in iterator)
        keyed = PipelinedRDD(self, func)
        keyed._bypass_serializer = True
        keyed._jrdd.map(self.ctx._jvm.BytesToString()).saveAsTextFile(path)

    # Pair functions

    def collectAsMap(self):
        """
        Return the key-value pairs in this RDD to the master as a dictionary.

        >>> m = sc.parallelize([(1, 2), (3, 4)]).collectAsMap()
        >>> m[1]
        2
        >>> m[3]
        4
        """
        return dict(self.collect())

    def reduceByKey(self, func, numPartitions=None):
        """
        Merge the values for each key using an associative reduce function.

        This will also perform the merging locally on each mapper before
        sending results to a reducer, similarly to a "combiner" in MapReduce.

        Output will be hash-partitioned with C{numPartitions} partitions, or
        the default parallelism level if C{numPartitions} is not specified.

        >>> from operator import add
        >>> rdd = sc.parallelize([("a", 1), ("b", 1), ("a", 1)])
        >>> sorted(rdd.reduceByKey(add).collect())
        [('a', 2), ('b', 1)]
        """
        return self.combineByKey(lambda x: x, func, func, numPartitions)

    def reduceByKeyLocally(self, func):
        """
        Merge the values for each key using an associative reduce function, but
        return the results immediately to the master as a dictionary.

        This will also perform the merging locally on each mapper before
        sending results to a reducer, similarly to a "combiner" in MapReduce.

        >>> from operator import add
        >>> rdd = sc.parallelize([("a", 1), ("b", 1), ("a", 1)])
        >>> sorted(rdd.reduceByKeyLocally(add).items())
        [('a', 2), ('b', 1)]
        """
        def reducePartition(iterator):
            m = {}
            for (k, v) in iterator:
                m[k] = v if k not in m else func(m[k], v)
            yield m
        def mergeMaps(m1, m2):
            for (k, v) in m2.iteritems():
                m1[k] = v if k not in m1 else func(m1[k], v)
            return m1
        return self.mapPartitions(reducePartition).reduce(mergeMaps)

    def countByKey(self):
        """
        Count the number of elements for each key, and return the result to the
        master as a dictionary.

        >>> rdd = sc.parallelize([("a", 1), ("b", 1), ("a", 1)])
        >>> sorted(rdd.countByKey().items())
        [('a', 2), ('b', 1)]
        """
        return self.map(lambda x: x[0]).countByValue()

    def join(self, other, numPartitions=None):
        """
        Return an RDD containing all pairs of elements with matching keys in
        C{self} and C{other}.

        Each pair of elements will be returned as a (k, (v1, v2)) tuple, where
        (k, v1) is in C{self} and (k, v2) is in C{other}.

        Performs a hash join across the cluster.

        >>> x = sc.parallelize([("a", 1), ("b", 4)])
        >>> y = sc.parallelize([("a", 2), ("a", 3)])
        >>> sorted(x.join(y).collect())
        [('a', (1, 2)), ('a', (1, 3))]
        """
        return python_join(self, other, numPartitions)

    def leftOuterJoin(self, other, numPartitions=None):
        """
        Perform a left outer join of C{self} and C{other}.

        For each element (k, v) in C{self}, the resulting RDD will either
        contain all pairs (k, (v, w)) for w in C{other}, or the pair
        (k, (v, None)) if no elements in other have key k.

        Hash-partitions the resulting RDD into the given number of partitions.

        >>> x = sc.parallelize([("a", 1), ("b", 4)])
        >>> y = sc.parallelize([("a", 2)])
        >>> sorted(x.leftOuterJoin(y).collect())
        [('a', (1, 2)), ('b', (4, None))]
        """
        return python_left_outer_join(self, other, numPartitions)

    def rightOuterJoin(self, other, numPartitions=None):
        """
        Perform a right outer join of C{self} and C{other}.

        For each element (k, w) in C{other}, the resulting RDD will either
        contain all pairs (k, (v, w)) for v in this, or the pair (k, (None, w))
        if no elements in C{self} have key k.

        Hash-partitions the resulting RDD into the given number of partitions.

        >>> x = sc.parallelize([("a", 1), ("b", 4)])
        >>> y = sc.parallelize([("a", 2)])
        >>> sorted(y.rightOuterJoin(x).collect())
        [('a', (2, 1)), ('b', (None, 4))]
        """
        return python_right_outer_join(self, other, numPartitions)

    # TODO: add option to control map-side combining
    def partitionBy(self, numPartitions, partitionFunc=hash):
        """
        Return a copy of the RDD partitioned using the specified partitioner.

        >>> pairs = sc.parallelize([1, 2, 3, 4, 2, 4, 1]).map(lambda x: (x, x))
        >>> sets = pairs.partitionBy(2).glom().collect()
        >>> set(sets[0]).intersection(set(sets[1]))
        set([])
        """
        if numPartitions is None:
            numPartitions = self.ctx.defaultParallelism
        # Transferring O(n) objects to Java is too expensive.  Instead, we'll
        # form the hash buckets in Python, transferring O(numPartitions) objects
        # to Java.  Each object is a (splitNumber, [objects]) pair.
        def add_shuffle_key(split, iterator):
            buckets = defaultdict(list)
            for (k, v) in iterator:
                buckets[partitionFunc(k) % numPartitions].append((k, v))
            for (split, items) in buckets.iteritems():
                yield str(split)
                yield dump_pickle(Batch(items))
        keyed = PipelinedRDD(self, add_shuffle_key)
        keyed._bypass_serializer = True
        pairRDD = self.ctx._jvm.PairwiseRDD(keyed._jrdd.rdd()).asJavaPairRDD()
        partitioner = self.ctx._jvm.PythonPartitioner(numPartitions,
                                                     id(partitionFunc))
        jrdd = pairRDD.partitionBy(partitioner).values()
        rdd = RDD(jrdd, self.ctx)
        # This is required so that id(partitionFunc) remains unique, even if
        # partitionFunc is a lambda:
        rdd._partitionFunc = partitionFunc
        return rdd

    # TODO: add control over map-side aggregation
    def combineByKey(self, createCombiner, mergeValue, mergeCombiners,
                     numPartitions=None):
        """
        Generic function to combine the elements for each key using a custom
        set of aggregation functions.

        Turns an RDD[(K, V)] into a result of type RDD[(K, C)], for a "combined
        type" C.  Note that V and C can be different -- for example, one might
        group an RDD of type (Int, Int) into an RDD of type (Int, List[Int]).

        Users provide three functions:

            - C{createCombiner}, which turns a V into a C (e.g., creates
              a one-element list)
            - C{mergeValue}, to merge a V into a C (e.g., adds it to the end of
              a list)
            - C{mergeCombiners}, to combine two C's into a single one.

        In addition, users can control the partitioning of the output RDD.

        >>> x = sc.parallelize([("a", 1), ("b", 1), ("a", 1)])
        >>> def f(x): return x
        >>> def add(a, b): return a + str(b)
        >>> sorted(x.combineByKey(str, add, add).collect())
        [('a', '11'), ('b', '1')]
        """
        if numPartitions is None:
            numPartitions = self.ctx.defaultParallelism
        def combineLocally(iterator):
            combiners = {}
            for (k, v) in iterator:
                if k not in combiners:
                    combiners[k] = createCombiner(v)
                else:
                    combiners[k] = mergeValue(combiners[k], v)
            return combiners.iteritems()
        locally_combined = self.mapPartitions(combineLocally)
        shuffled = locally_combined.partitionBy(numPartitions)
        def _mergeCombiners(iterator):
            combiners = {}
            for (k, v) in iterator:
                if not k in combiners:
                    combiners[k] = v
                else:
                    combiners[k] = mergeCombiners(combiners[k], v)
            return combiners.iteritems()
        return shuffled.mapPartitions(_mergeCombiners)

    # TODO: support variant with custom partitioner
    def groupByKey(self, numPartitions=None):
        """
        Group the values for each key in the RDD into a single sequence.
        Hash-partitions the resulting RDD with into numPartitions partitions.

        >>> x = sc.parallelize([("a", 1), ("b", 1), ("a", 1)])
        >>> sorted(x.groupByKey().collect())
        [('a', [1, 1]), ('b', [1])]
        """

        def createCombiner(x):
            return [x]

        def mergeValue(xs, x):
            xs.append(x)
            return xs

        def mergeCombiners(a, b):
            return a + b

        return self.combineByKey(createCombiner, mergeValue, mergeCombiners,
                numPartitions)

    # TODO: add tests
    def flatMapValues(self, f):
        """
        Pass each value in the key-value pair RDD through a flatMap function
        without changing the keys; this also retains the original RDD's
        partitioning.
        """
        flat_map_fn = lambda (k, v): ((k, x) for x in f(v))
        return self.flatMap(flat_map_fn, preservesPartitioning=True)

    def mapValues(self, f):
        """
        Pass each value in the key-value pair RDD through a map function
        without changing the keys; this also retains the original RDD's
        partitioning.
        """
        map_values_fn = lambda (k, v): (k, f(v))
        return self.map(map_values_fn, preservesPartitioning=True)

    # TODO: support varargs cogroup of several RDDs.
    def groupWith(self, other):
        """
        Alias for cogroup.
        """
        return self.cogroup(other)

    # TODO: add variant with custom parittioner
    def cogroup(self, other, numPartitions=None):
        """
        For each key k in C{self} or C{other}, return a resulting RDD that
        contains a tuple with the list of values for that key in C{self} as well
        as C{other}.

        >>> x = sc.parallelize([("a", 1), ("b", 4)])
        >>> y = sc.parallelize([("a", 2)])
        >>> sorted(x.cogroup(y).collect())
        [('a', ([1], [2])), ('b', ([4], []))]
        """
        return python_cogroup(self, other, numPartitions)

    def subtractByKey(self, other, numPartitions=None):
        """
        Return each (key, value) pair in C{self} that has no pair with matching key
        in C{other}.

        >>> x = sc.parallelize([("a", 1), ("b", 4), ("b", 5), ("a", 2)])
        >>> y = sc.parallelize([("a", 3), ("c", None)])
        >>> sorted(x.subtractByKey(y).collect())
        [('b', 4), ('b', 5)]
        """ 
        filter_func = lambda tpl: len(tpl[1][0]) > 0 and len(tpl[1][1]) == 0
        map_func = lambda tpl: [(tpl[0], val) for val in tpl[1][0]]
        return self.cogroup(other, numPartitions).filter(filter_func).flatMap(map_func)

    def subtract(self, other, numPartitions=None):
        """
        Return each value in C{self} that is not contained in C{other}.

        >>> x = sc.parallelize([("a", 1), ("b", 4), ("b", 5), ("a", 3)])
        >>> y = sc.parallelize([("a", 3), ("c", None)])
        >>> sorted(x.subtract(y).collect())
        [('a', 1), ('b', 4), ('b', 5)]
        """
        rdd = other.map(lambda x: (x, True)) # note: here 'True' is just a placeholder
        return self.map(lambda x: (x, True)).subtractByKey(rdd).map(lambda tpl: tpl[0]) # note: here 'True' is just a placeholder

    def keyBy(self, f):
        """
        Creates tuples of the elements in this RDD by applying C{f}.

        >>> x = sc.parallelize(range(0,3)).keyBy(lambda x: x*x)
        >>> y = sc.parallelize(zip(range(0,5), range(0,5)))
        >>> sorted(x.cogroup(y).collect())
        [(0, ([0], [0])), (1, ([1], [1])), (2, ([], [2])), (3, ([], [3])), (4, ([2], [4]))]
        """
        return self.map(lambda x: (f(x), x))

    # TODO: `lookup` is disabled because we can't make direct comparisons based
    # on the key; we need to compare the hash of the key to the hash of the
    # keys in the pairs.  This could be an expensive operation, since those
    # hashes aren't retained.


class PipelinedRDD(RDD):
    """
    Pipelined maps:
    >>> rdd = sc.parallelize([1, 2, 3, 4])
    >>> rdd.map(lambda x: 2 * x).cache().map(lambda x: 2 * x).collect()
    [4, 8, 12, 16]
    >>> rdd.map(lambda x: 2 * x).map(lambda x: 2 * x).collect()
    [4, 8, 12, 16]

    Pipelined reduces:
    >>> from operator import add
    >>> rdd.map(lambda x: 2 * x).reduce(add)
    20
    >>> rdd.flatMap(lambda x: [x, x]).reduce(add)
    20
    """
    def __init__(self, prev, func, preservesPartitioning=False):
        if isinstance(prev, PipelinedRDD) and prev._is_pipelinable():
            prev_func = prev.func
            def pipeline_func(split, iterator):
                return func(split, prev_func(split, iterator))
            self.func = pipeline_func
            self.preservesPartitioning = \
                prev.preservesPartitioning and preservesPartitioning
            self._prev_jrdd = prev._prev_jrdd
        else:
            self.func = func
            self.preservesPartitioning = preservesPartitioning
            self._prev_jrdd = prev._jrdd
        self.is_cached = False
        self.is_checkpointed = False
        self.ctx = prev.ctx
        self.prev = prev
        self._jrdd_val = None
        self._bypass_serializer = False

    @property
    def _jrdd(self):
        if self._jrdd_val:
            return self._jrdd_val
        func = self.func
        if not self._bypass_serializer and self.ctx.batchSize != 1:
            oldfunc = self.func
            batchSize = self.ctx.batchSize
            def batched_func(split, iterator):
                return batched(oldfunc(split, iterator), batchSize)
            func = batched_func
        cmds = [func, self._bypass_serializer]
        pipe_command = ' '.join(b64enc(cloudpickle.dumps(f)) for f in cmds)
        broadcast_vars = ListConverter().convert(
            [x._jbroadcast for x in self.ctx._pickled_broadcast_vars],
            self.ctx._gateway._gateway_client)
        self.ctx._pickled_broadcast_vars.clear()
<<<<<<< HEAD
        class_tag = self._prev_jrdd.classTag()
        env = copy.copy(self.ctx.environment)
        env['PYTHONPATH'] = os.environ.get("PYTHONPATH", "")
        env = MapConverter().convert(env, self.ctx._gateway._gateway_client)
        python_rdd = self.ctx._jvm.PythonRDD(self._prev_jrdd.rdd(),
            pipe_command, env, self.preservesPartitioning, self.ctx.pythonExec,
            broadcast_vars, self.ctx._javaAccumulator, class_tag)
=======
        class_manifest = self._prev_jrdd.classManifest()
        env = MapConverter().convert(self.ctx.environment,
                                     self.ctx._gateway._gateway_client)
        includes = ListConverter().convert(self.ctx._python_includes,
                                     self.ctx._gateway._gateway_client)
        python_rdd = self.ctx._jvm.PythonRDD(self._prev_jrdd.rdd(),
            pipe_command, env, includes, self.preservesPartitioning, self.ctx.pythonExec,
            broadcast_vars, self.ctx._javaAccumulator, class_manifest)
>>>>>>> 5c7494d7
        self._jrdd_val = python_rdd.asJavaRDD()
        return self._jrdd_val

    def _is_pipelinable(self):
        return not (self.is_cached or self.is_checkpointed)


def _test():
    import doctest
    from pyspark.context import SparkContext
    globs = globals().copy()
    # The small batch size here ensures that we see multiple batches,
    # even in these small test examples:
    globs['sc'] = SparkContext('local[4]', 'PythonTest', batchSize=2)
    (failure_count, test_count) = doctest.testmod(globs=globs,optionflags=doctest.ELLIPSIS)
    globs['sc'].stop()
    if failure_count:
        exit(-1)


if __name__ == "__main__":
    _test()<|MERGE_RESOLUTION|>--- conflicted
+++ resolved
@@ -898,24 +898,14 @@
             [x._jbroadcast for x in self.ctx._pickled_broadcast_vars],
             self.ctx._gateway._gateway_client)
         self.ctx._pickled_broadcast_vars.clear()
-<<<<<<< HEAD
         class_tag = self._prev_jrdd.classTag()
-        env = copy.copy(self.ctx.environment)
-        env['PYTHONPATH'] = os.environ.get("PYTHONPATH", "")
-        env = MapConverter().convert(env, self.ctx._gateway._gateway_client)
-        python_rdd = self.ctx._jvm.PythonRDD(self._prev_jrdd.rdd(),
-            pipe_command, env, self.preservesPartitioning, self.ctx.pythonExec,
-            broadcast_vars, self.ctx._javaAccumulator, class_tag)
-=======
-        class_manifest = self._prev_jrdd.classManifest()
         env = MapConverter().convert(self.ctx.environment,
                                      self.ctx._gateway._gateway_client)
         includes = ListConverter().convert(self.ctx._python_includes,
                                      self.ctx._gateway._gateway_client)
         python_rdd = self.ctx._jvm.PythonRDD(self._prev_jrdd.rdd(),
             pipe_command, env, includes, self.preservesPartitioning, self.ctx.pythonExec,
-            broadcast_vars, self.ctx._javaAccumulator, class_manifest)
->>>>>>> 5c7494d7
+            broadcast_vars, self.ctx._javaAccumulator, class_tag)
         self._jrdd_val = python_rdd.asJavaRDD()
         return self._jrdd_val
 
